# This source code is part of the Biotite package and is distributed
# under the 3-Clause BSD License. Please see 'LICENSE.rst' for further
# information.

"""
This module provides functions for hydrogen bonding calculation.
"""

__author__ = "Daniel Bauer, Patrick Kunzmann"
__all__ = ["hbond", "hbond_frequency"]

from .geometry import distance, angle
import numpy as np
from .atoms import AtomArrayStack, stack


def hbond(atoms, selection1=None, selection2=None, selection1_type='both',
          cutoff_dist=2.5, cutoff_angle=120,
          donor_elements=('O', 'N', 'S'), acceptor_elements=('O', 'N', 'S'),
          vectorized=True):
    """
    Find hydrogen bonds in a structure.
    
    The default criteria is: :math:`\\theta > 120deg` and :math
    :math:`\\text(H..Acceptor) <= 2.5 A` [1]_
    
    Parameters
    ----------
    atoms : AtomArray or AtomArrayStack
        The atoms to find hydrogen bonds in.
    selection1, selection2: ndarray or None
        Boolean mask for atoms to limit the hydrogen bond search to
        specific sections of the model. The shape must match the
        shape of the `atoms` argument. If None is given, the whole atoms
        stack is used instead. (Default: None)
    selection1_type: {'acceptor', 'donor', 'both'}, optional (default: 'both')
        Determines the type of `selection1`.
        The type of `selection2` is chosen accordingly
        ('both' or the opposite).
        (Default: 'both')
    cutoff_dist: float
        The maximal distance between the hydrogen and acceptor to be
        considered a hydrogen bond. (Default: 2.5)
    cutoff_angle: float
        The angle cutoff in degree between Donor-H..Acceptor to be
        considered a hydrogen bond (default: 120).
    donor_elements, acceptor_elements: tuple of str
        Elements to be considered as possible donors or acceptors
        (default: O, N, S).
    vectorized: bool
        Enable/Disable vectorization across models. Vectorization is
        faster, but requires more memory (default: True).
        
    Returns
    -------
    triplets : ndarray, dtype=int, shape=(n,3)
        *n x 3* matrix containing the indices of every Donor-H..Acceptor
        interaction that is available in any of the models.
        *n* is the number of found interactions.
        The three matrix columns are *D_index*, *H_index*, *A_index*.
        If only one model (`AtomArray`) is given, `triplets` contains
        all of its hydrogen bonds.
    mask : ndarry, dtype=bool, shape=(m,n)
        *m x n* matrix that shows if an interaction with index *n* in
        `triplets` is present in the model *m* of the input `atoms`.
        Only returned if `atoms` is an `AtomArrayStack`.
        
    Examples
    --------
    Calculate the total number of hydrogen bonds found in each model:
    
    >>> stack = load_structure("path/to/1l2y.pdb")
    >>> triplets, mask = hbond(stack)
    >>> hbonds_per_model = np.count_nonzero(mask, axis=1)
    >>> print(hbonds_per_model)
    [14 15 15 13 11 13  9 14  9 15 13 13 15 11 11 13 11 14 14 13 14 13 15 17
     14 12 15 12 12 13 13 13 12 12 11 15 10 11]

    Get hydrogen bond donors of third model:

    >>> # Third model -> index 2
    >>> triplets = triplets[mask[2,:]]
    >>> # First column contains donors
    >>> print(stack[2, triplets[:,0]])
        A       1 ASN N      N        -6.589    7.754   -0.571
        A       5 GLN N      N        -5.009   -0.575   -1.365
        A       6 TRP N      N        -2.154   -0.497   -1.588
        A       6 TRP NE1    N         3.420    0.332   -0.121
        A       7 LEU N      N        -1.520   -1.904    0.893
        A       8 LYS N      N        -2.716   -4.413    0.176
        A       8 LYS NZ     N        -6.352   -4.311   -4.482
        A       9 ASP N      N        -0.694   -5.301   -1.644
        A      10 GLY N      N         1.135   -6.232    0.250
        A      11 GLY N      N         2.142   -4.244    1.916
        A      13 SER N      N         6.424   -5.220    3.257
        A      14 SER N      N         6.424   -5.506    0.464
        A      14 SER OG     O         4.689   -5.759   -2.390
        A      15 GLY N      N         8.320   -3.632   -0.318
        A      16 ARG N      N         8.043   -1.206   -1.866

    See Also
    --------
    hbond_frequency

    References
    ----------
    
    .. [1] EN Baker and RE Hubbard,
       "Hydrogen bonding in globular proteins"
       Prog Biophys Mol Biol, 44, 97-179 (1984).
    """

    # Create AtomArrayStack from AtomArray
    if not isinstance(atoms, AtomArrayStack):
        atoms = stack([atoms])
        single_model = True
    else:
        single_model = False

    # Determine selection2 type
    if selection1_type == 'both':
        selection2_type = selection1_type
    elif selection1_type == 'acceptor':
        selection2_type = 'donor'
    elif selection1_type == 'donor':
        selection2_type = 'acceptor'
    else:
        raise ValueError(f"Unkown selection type '{selection1_type}'")

    # Create donors and acceptors selections
    def build_donor_acceptor_selections(selection, selection_type):
        if selection is None:
            selection = np.full(atoms.array_length(), True)

        if selection_type in ['both', 'donor']:
            donor_selection = selection
        else:
            donor_selection = np.full(atoms.array_length(), False)

        if selection_type in ['both', 'acceptor']:
            acceptor_selection = selection
        else:
            acceptor_selection = np.full(atoms.array_length(), False)
        return donor_selection, acceptor_selection


    donor1_selection, acceptor1_selection = \
        build_donor_acceptor_selections(selection1, selection1_type)
    donor2_selection, acceptor2_selection = \
        build_donor_acceptor_selections(selection2, selection2_type)

    # Find hydrogen bonds between selections
    triplets, mask = _hbond(
        atoms, donor1_selection, acceptor2_selection,
        cutoff_dist, cutoff_angle,
        donor_elements, acceptor_elements, vectorized
    )

    # If the selections are identical, we can skip the second run
    if not (np.array_equal(donor1_selection, donor2_selection) and
            np.array_equal(acceptor1_selection, acceptor2_selection)):
        triplets2, mask2 = _hbond(
            atoms, donor2_selection, acceptor1_selection,
            cutoff_dist, cutoff_angle,
            donor_elements, acceptor_elements, vectorized
        )
        triplets = np.concatenate((triplets, triplets2), axis=0)
        mask = np.concatenate((mask, mask2), axis=1)
        if len(triplets) > 0:
            # Each triplet array returned by both runs may have triplets
            # that are already the other array
            # -> filter unique triplets and apply also to mask
            triplets, unique_indices = np.unique(
                triplets, axis=0, return_index=True
            )
            mask = mask[:, unique_indices]

    if single_model:
        # For a single model, hbond_mask contains only 'True' values,
        # since all interaction are in the one model
        # -> Simply return triplets without hbond_mask
        return triplets
    else:
        return triplets, mask


def _hbond(atoms, donor_selection, acceptor_selection,
           cutoff_dist, cutoff_angle, donor_elements, acceptor_elements,
           vectorized):
    """
    Find hydrogen bonds between the donors and acceptors in a structure.
    
    See Also
    --------
    hbond

    """
    # Filter donor/acceptor elements
    donor_selection \
        = donor_selection & np.isin(atoms.element, donor_elements)
    acceptor_selection \
        = acceptor_selection & np.isin(atoms.element, acceptor_elements)

    def _get_bonded_hydrogen(atoms, donor_mask, cutoff=1.5):
        """
        Helper function to find indices of associated hydrogens in atoms
        for all donors in atoms[donor_mask].
        The criterium is that the hydrogen must be in the same residue
        and the distance must be smaller then 1.5 Angstroem.

        """
        hydrogens_mask = atoms.element == 'H'
        donors = atoms[donor_mask]
        donor_hs = []
        for i in range(donors.array_length()):
            donor = donors[i]
            candidate_mask = hydrogens_mask & (atoms.res_id == donor.res_id)
            candidate_distance = distance(
                donor, atoms[candidate_mask & hydrogens_mask]
            )

            distances = np.full(atoms.array_length(), -1)
            distances[candidate_mask & hydrogens_mask] = candidate_distance
            donor_h_mask \
                = candidate_mask & (distances <= cutoff) & (distances >= 0)
            donor_hs.append(np.where(donor_h_mask)[0])

        return np.array(donor_hs)

    # TODO use BondList if available
    donor_i = np.where(donor_selection)[0]
    acceptor_i = np.where(acceptor_selection)[0]
    donor_hs_i = _get_bonded_hydrogen(atoms[0], donor_selection)

    def _get_triplets(donor_i, donor_hs_i, acceptor_i):
        """ build D-H..A triplets for every possible combination """
        donor_i = np.repeat(donor_i, [len(h) for h in donor_hs_i])
        donor_hs_i = np.array(
            [item for sublist in donor_hs_i for item in sublist]
        )
        doublets = np.stack((donor_i, donor_hs_i)).T
        # Otherwise, dtype of empty array does not match
        if len(doublets) == 0:
            return np.empty((0, 3), dtype=np.int)

        doublets = np.repeat(doublets, acceptor_i.shape[0], axis=0)
        acceptor_i = acceptor_i[:, np.newaxis]
        acceptor_i = np.tile(
            acceptor_i,
            (int(doublets.shape[0] / acceptor_i.shape[0]), 1)
        )

        triplets = np.hstack((doublets, acceptor_i))
        triplets = triplets[triplets[:, 0] != triplets[:, 2]]
        return triplets
    
    triplets = _get_triplets(donor_i, donor_hs_i, acceptor_i)

    if len(triplets) == 0:
<<<<<<< HEAD
        # TODO len(atoms)? -> (0, 3)
        return triplets, np.empty((len(atoms), 3), dtype=np.bool)
=======
        return triplets, np.empty((len(atoms), 0), dtype=np.bool)
>>>>>>> e1850395

    # Filter triplets that do not meet distance or angle condition
    if vectorized:
        donor_atoms = atoms[:, triplets[:, 0]]
        donor_h_atoms = atoms[:, triplets[:, 1]]
        acceptor_atoms = atoms[:, triplets[:, 2]]
        hbond_mask = _is_hbond(donor_atoms, donor_h_atoms, acceptor_atoms,
                  cutoff_dist=cutoff_dist, cutoff_angle=cutoff_angle)
    else:
        hbond_mask = np.full((len(atoms), len(triplets)), False)
        for frame in range(len(atoms)):
            donor_atoms = atoms[frame, triplets[:, 0]]
            donor_h_atoms = atoms[frame, triplets[:, 1]]
            acceptor_atoms = atoms[frame, triplets[:, 2]]
            frame_mask = _is_hbond(donor_atoms, donor_h_atoms, acceptor_atoms,
                               cutoff_dist=cutoff_dist, cutoff_angle=cutoff_angle)
            hbond_mask[frame] = frame_mask

    # Reduce output to contain only triplets counted at least once
    is_counted = hbond_mask.any(axis=0)
    triplets = triplets[is_counted]
    hbond_mask = hbond_mask[:, is_counted]

    return triplets, hbond_mask


def hbond_frequency(mask):
    """
    Parameters
    ----------
    mask: ndarray, dtype=bool, shape=(m,n)
        Input mask obtained from `hbond` function.
    
    Returns
    -------
    ndarray, dtype=Float
        For each individual interaction *n* of the mask, returns the
        percentage of models *m*, in which this hydrogen bond is
        present.

    See Also
    --------
    hbond

    Examples
    --------

    >>> stack = load_structure("path/to/1l2y.pdb")
    >>> triplets, mask = hbond(stack)
    >>> freq = hbond_frequency(mask)
    >>> print(freq)
    [0.10526316 0.23684211 0.02631579 0.23684211 0.05263158 0.26315789
     0.02631579 0.28947368 0.10526316 0.39473684 1.         1.
     1.         1.         0.02631579 0.02631579 0.02631579 0.02631579
     0.02631579 0.42105263 0.31578947 0.92105263 0.81578947 0.86842105
     0.02631579 0.21052632 0.10526316 0.92105263 0.07894737 0.02631579
     0.34210526 0.10526316 0.02631579 0.31578947 0.23684211 0.42105263
     0.13157895 0.07894737 0.02631579 0.05263158 0.02631579 0.15789474
     0.02631579 0.05263158 0.13157895 0.18421053]
    """
    return mask.sum(axis=0)/len(mask)


def _is_hbond(donor, donor_h, acceptor, cutoff_dist=2.5, cutoff_angle=120):
    """
    True if the angle and distance between donor, donor_h and acceptor
    meets the criteria of a hydrogen bond
    
    The default criteria is: :math:`\\theta > 120deg` and :math
    :math:`\\text(H..Acceptor) <= 2.5 A` (Baker and Hubbard, 1984)
    
    Parameters
    ----------
    donor, donor_h, acceptor : AtomArray, AtomArrayStack or ndarray
        The atoms to measure the hydrogen bonding criterium between.
        The three parameters must be of identical shape and either
        contain a list of coordinates/atoms (N) or a set of list of
        coordinates/atoms (MxN).
    cutoff_dist: float
        The maximal distance between the hydrogen and acceptor to be
        considered a hydrogen bond. (default: 2.5)
    cutoff_angle: float
        The angle cutoff in degree between Donor-H..Acceptor to be
        considered a hydrogen bond (default: 120).
        
    Returns
    -------
    mask : ndarray, type=bool_, shape=(MxN) or (N)
        For each set of coordinates and dimension, returns a boolean to
        indicate if the coordinates match the hydrogen bonding
        criterium.
        
    See Also
    --------
    hbond
    """
    cutoff_angle_rad = np.deg2rad(cutoff_angle)
    theta = angle(donor, donor_h, acceptor)
    dist = distance(donor_h, acceptor)

    return (theta > cutoff_angle_rad) & (dist <= cutoff_dist)<|MERGE_RESOLUTION|>--- conflicted
+++ resolved
@@ -257,12 +257,7 @@
     triplets = _get_triplets(donor_i, donor_hs_i, acceptor_i)
 
     if len(triplets) == 0:
-<<<<<<< HEAD
-        # TODO len(atoms)? -> (0, 3)
-        return triplets, np.empty((len(atoms), 3), dtype=np.bool)
-=======
-        return triplets, np.empty((len(atoms), 0), dtype=np.bool)
->>>>>>> e1850395
+        return triplets, np.empty((atoms.stack_depth(), 0), dtype=np.bool)
 
     # Filter triplets that do not meet distance or angle condition
     if vectorized:
