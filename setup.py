# This source code is part of the Biotite package and is distributed
# under the 3-Clause BSD License. Please see 'LICENSE.rst' for further
# information.

import sys
import re
import shlex
import glob
from os.path import join, abspath, dirname, normpath
import fnmatch
import os
from setuptools import setup, find_packages, Extension
from setuptools.command.test import test as TestCommand
import numpy
from Cython.Build import cythonize

original_wd = os.getcwd()
# Change directory to setup directory to ensure correct file identification
os.chdir(dirname(abspath(__file__)))

# Simply import long description from README file
with open("README.rst") as readme:
    long_description = readme.read()

# Parse the top level package for the version
# Do not use an import to prevent side effects
# e.g. required runtime dependencies
with open(join("src", "biotite", "__init__.py")) as init_file:
    for line in init_file.read().splitlines():
        if line.lstrip().startswith("__version__"):
            version_match = re.search('".*"', line)
            if version_match:
                # Remove quotes
                version = version_match.group(0)[1 : -1]
            else:
                raise ValueError("No version is specified in '__init__.py'")

# Compile Cython into C
try:
    cythonize(
        "src/**/*.pyx",
        include_path=[numpy.get_include()],
        language_level=3
    )
except ValueError:
    # This is a source distribution and the directory already contains
    # only C files
    pass


def get_extensions():
    ext_sources = []
    for dirpath, dirnames, filenames in os.walk(normpath("src/biotite")):
        for filename in fnmatch.filter(filenames, '*.c'):
            ext_sources.append(os.path.join(dirpath, filename))
    ext_names = [source
                 .replace("src"+normpath("/"), "")
                 .replace(".c", "")
                 .replace(normpath("/"), ".")
                 for source in ext_sources]
    ext_modules = [Extension(ext_names[i], [ext_sources[i]],
                             include_dirs=[numpy.get_include()])
                   for i in range(len(ext_sources))]
    return ext_modules


setup(
    name="biotite",
    version = version,
    description = ("A comprehensive library for "
                   "computational molecular biology"),
    long_description = long_description,
    author = "The Biotite contributors",
    license = "BSD 3-Clause",
    classifiers = [
        "Development Status :: 4 - Beta",
        "Intended Audience :: Developers",
        "Intended Audience :: Science/Research",
        "License :: OSI Approved :: BSD License",
        "Natural Language :: English",
        "Operating System :: POSIX :: Linux",
        "Operating System :: MacOS",
        "Operating System :: Microsoft :: Windows",
        "Programming Language :: Python :: 3",
        "Programming Language :: Python :: Implementation :: CPython",
        "Topic :: Scientific/Engineering :: Bio-Informatics",
    ],
    url = "https://www.biotite-python.org",
    project_urls = {
        "Documentation": "https://biotite.biotite-python.org",
        "Repository": "https://github.com/biotite-dev/biotite",
    },
    
    zip_safe = False,
    packages = find_packages("src"),
    package_dir = {"" : "src"},
    
    ext_modules = get_extensions(),
    
    # Including additional data
    package_data = {
        # Substitution matrices
        "biotite.sequence.align"    : ["matrix_data/*.mat"],
        # Color schmemes
        "biotite.sequence.graphics" : ["color_schemes/*.json"],
        # Codon tables
        "biotite.sequence"          : ["codon_tables.txt"],
        # Structure data (masses, bonds, etc.)
        "biotite.structure.info"    : ["*.json", "*.msgpack"]
    },
    
    install_requires = ["requests >= 2.12",
<<<<<<< HEAD
                        "numpy >= 1.13",
=======
                        "numpy >= 1.15",
>>>>>>> c8046d5e
                        "msgpack >= 0.5.6",
                        "networkx >= 2.0"],
    python_requires = ">=3.6",
    
    tests_require = ["pytest"],
)


# Return to original directory
os.chdir(original_wd)
<|MERGE_RESOLUTION|>--- conflicted
+++ resolved
@@ -110,11 +110,7 @@
     },
     
     install_requires = ["requests >= 2.12",
-<<<<<<< HEAD
-                        "numpy >= 1.13",
-=======
                         "numpy >= 1.15",
->>>>>>> c8046d5e
                         "msgpack >= 0.5.6",
                         "networkx >= 2.0"],
     python_requires = ">=3.6",
