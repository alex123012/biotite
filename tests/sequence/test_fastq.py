# This source code is part of the Biotite package and is distributed
# under the 3-Clause BSD License. Please see 'LICENSE.rst' for further
# information.

import glob
from tempfile import TemporaryFile
import biotite.sequence as seq
import biotite.sequence.io.fastq as fastq
import numpy as np
import os
import os.path
from ..util import data_dir
import pytest

@pytest.mark.parametrize("chars_per_line", [None, 80])
def test_access(chars_per_line):
    path = os.path.join(data_dir("sequence"), "random.fastq")
    file = fastq.FastqFile.read(
        path, offset=33, chars_per_line=chars_per_line
    )
    assert len(file) == 20
    assert list(file.keys()) == [f"Read:{i+1:02d}" for i in range(20)]
    del(file["Read:05"])
    assert len(file) == 19
    assert list(file.keys()) == [f"Read:{i+1:02d}" for i in range(20)
                                 if i+1 != 5]
    for seq_str, scores in file.values():
        assert len(seq_str) == len(scores)
        assert (scores >= 0).all()
    seq_str = "ACTCGGT"
    scores = np.array([10,12,20,11,0,80,42])
    file["test"] = seq_str, scores
    seq_str2, scores2 = file["test"]
    assert seq_str == seq_str2
    assert np.array_equal(scores, scores2)

@pytest.mark.parametrize("chars_per_line", [None, 80])
def test_conversion(chars_per_line):
    path = os.path.join(data_dir("sequence"), "random.fastq")
    fasta_file = fastq.FastqFile.read(
        path, offset=33, chars_per_line=chars_per_line
    )
    ref_content = dict(fasta_file.items())

    fasta_file = fastq.FastqFile(offset=33, chars_per_line=chars_per_line)
    for identifier, (sequence, scores) in ref_content.items():
        fasta_file[identifier] = sequence, scores
    temp = TemporaryFile("w+")
    fasta_file.write(temp)

    temp.seek(0)
    fasta_file = fastq.FastqFile.read(
        temp, offset=33, chars_per_line=chars_per_line
    )
    content = dict(fasta_file.items())
    temp.close()
    
    for identifier in ref_content:
        ref_sequence, ref_scores = ref_content[identifier]
        test_sequence, test_scores = content[identifier]
        assert test_sequence == ref_sequence
        assert np.array_equal(test_scores, ref_scores)


<<<<<<< HEAD
@pytest.mark.parametrize(
    "file_name",
    glob.glob(os.path.join(data_dir("sequence"), "*.fastq"))
)
def test_read_iter(file_name):
    ref_dict = dict(fastq.FastqFile.read(file_name, offset="Sanger").items())
    
    test_dict = dict(fastq.FastqFile.read_iter(file_name, offset="Sanger"))

    for (test_id, (test_seq, test_sc)), (ref_id, (ref_seq, ref_sc)) \
        in zip(test_dict.items(), ref_dict.items()):
            assert test_id == ref_id
            assert test_seq == ref_seq
            assert (test_sc == ref_sc).all()
=======
def test_rna_conversion():
    sequence = seq.NucleotideSequence("ACGT")
    scores = np.array([0, 0, 0, 0])
    fastq_file = fastq.FastqFile(offset="Sanger")
    fastq.set_sequence(fastq_file, sequence, scores, "seq1", as_rna=False)
    fastq.set_sequence(fastq_file, sequence, scores, "seq2", as_rna=True)
    assert fastq_file["seq1"][0] == "ACGT" 
    assert fastq_file["seq2"][0] == "ACGU"
>>>>>>> 2dd6e46d
<|MERGE_RESOLUTION|>--- conflicted
+++ resolved
@@ -61,8 +61,15 @@
         assert test_sequence == ref_sequence
         assert np.array_equal(test_scores, ref_scores)
 
+def test_rna_conversion():
+    sequence = seq.NucleotideSequence("ACGT")
+    scores = np.array([0, 0, 0, 0])
+    fastq_file = fastq.FastqFile(offset="Sanger")
+    fastq.set_sequence(fastq_file, sequence, scores, "seq1", as_rna=False)
+    fastq.set_sequence(fastq_file, sequence, scores, "seq2", as_rna=True)
+    assert fastq_file["seq1"][0] == "ACGT" 
+    assert fastq_file["seq2"][0] == "ACGU"
 
-<<<<<<< HEAD
 @pytest.mark.parametrize(
     "file_name",
     glob.glob(os.path.join(data_dir("sequence"), "*.fastq"))
@@ -76,14 +83,4 @@
         in zip(test_dict.items(), ref_dict.items()):
             assert test_id == ref_id
             assert test_seq == ref_seq
-            assert (test_sc == ref_sc).all()
-=======
-def test_rna_conversion():
-    sequence = seq.NucleotideSequence("ACGT")
-    scores = np.array([0, 0, 0, 0])
-    fastq_file = fastq.FastqFile(offset="Sanger")
-    fastq.set_sequence(fastq_file, sequence, scores, "seq1", as_rna=False)
-    fastq.set_sequence(fastq_file, sequence, scores, "seq2", as_rna=True)
-    assert fastq_file["seq1"][0] == "ACGT" 
-    assert fastq_file["seq2"][0] == "ACGU"
->>>>>>> 2dd6e46d
+            assert (test_sc == ref_sc).all()