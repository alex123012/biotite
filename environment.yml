--- conflicted
+++ resolved
@@ -33,8 +33,5 @@
   - mafft
   - muscle
   - sra-tools
-<<<<<<< HEAD
   - autodock-vina
-=======
-  - viennarna
->>>>>>> c8046d5e
+  - viennarna